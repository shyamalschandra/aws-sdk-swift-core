--- conflicted
+++ resolved
@@ -7,9 +7,6 @@
       before_install:
         - docker pull swift:5.0
       script:
-<<<<<<< HEAD
-        - docker run -v "$(pwd):/root/aws-sdk-swift-core" swift:5.0 /bin/sh -c "apt install libssl-dev && cd /root/aws-sdk-swift-core && swift build && swift test --parallel -Xswiftc -DDEBUG"
-=======
         - docker run -v "$(pwd):/root/aws-sdk-swift-core" swift:4.2 /bin/sh -c "cd /root/aws-sdk-swift-core && swift build && swift test --parallel -Xswiftc -DDEBUG"
     - os: linux
       services: docker
@@ -17,7 +14,6 @@
         - docker pull swift:5.1
       script:
         - docker run -v "$(pwd):/root/aws-sdk-swift-core" swift:5.1 /bin/sh -c "apt-get -qq update && apt-get -q -y install tzdata libssl-dev zlib1g-dev && rm -r /var/lib/apt/lists/* && cd /root/aws-sdk-swift-core && swift build && swift test --parallel -Xswiftc -DDEBUG"
->>>>>>> 9ea19b29
     - os: osx
       language: swift
       osx_image: xcode11
