//
//  PerformanceTests.swift
//  AWSSDKSwiftCoreTests
//
//  Created by Adam Fowler on 2018/10/13.
//
//

import XCTest
import NIOHTTP1
import AsyncHTTPClient
@testable import AWSSDKSwiftCore

struct HeaderRequest: AWSShape {
    static var _members: [AWSShapeMember] = [
        AWSShapeMember(label: "Header1", location: .header(locationName: "Header1"), required: true, type: .string),
        AWSShapeMember(label: "Header2", location: .header(locationName: "Header2"), required: true, type: .string),
        AWSShapeMember(label: "Header3", location: .header(locationName: "Header3"), required: true, type: .string),
        AWSShapeMember(label: "Header4", location: .header(locationName: "Header4"), required: true, type: .timestamp)
    ]

    let header1: String
    let header2: String
    let header3: String
    let header4: TimeStamp
}

struct StandardRequest: AWSShape {
    static var _members: [AWSShapeMember] = [
        AWSShapeMember(label: "item1", location: .body(locationName: "item1"), required: true, type: .string),
        AWSShapeMember(label: "item2", location: .body(locationName: "item2"), required: true, type: .integer),
        AWSShapeMember(label: "item3", location: .body(locationName: "item3"), required: true, type: .double),
        AWSShapeMember(label: "item4", location: .body(locationName: "item4"), required: true, type: .timestamp),
        AWSShapeMember(label: "item5", location: .body(locationName: "item5"), required: true, type: .list)
    ]

    let item1: String
    let item2: Int
    let item3: Double
    let item4: TimeStamp
    let item5: [Int]
}

struct PayloadRequest: AWSShape {
    public static let payloadPath: String? = "payload"
    static var _members: [AWSShapeMember] = [
        AWSShapeMember(label: "payload", location: .body(locationName: "payload"), required: true, type: .structure)
    ]

    let payload: StandardRequest
}

struct MixedRequest: AWSShape {
    static var _members: [AWSShapeMember] = [
        AWSShapeMember(label: "item1", location: .header(locationName: "item1"), required: true, type: .string),
        AWSShapeMember(label: "item2", location: .body(locationName: "item2"), required: true, type: .integer),
        AWSShapeMember(label: "item3", location: .body(locationName: "item3"), required: true, type: .double),
        AWSShapeMember(label: "item4", location: .body(locationName: "item4"), required: true, type: .timestamp)
    ]

    let item1: String
    let item2: Int
    let item3: Double
    let item4: TimeStamp
}


class PerformanceTests: XCTestCase {
    
    func testHeaderRequest() {
        let client = AWSClient(
            region: .useast1,
            service:"Test",
            serviceProtocol: ServiceProtocol(type: .restxml),
            apiVersion: "1.0",
            eventLoopGroupProvider: .useAWSClientShared
        )
        let date = Date()
        let request = HeaderRequest(header1: "Header1", header2: "Header2", header3: "Header3", header4: TimeStamp(date))
        measure {
            do {
                for _ in 0..<1000 {
                    _ = try client.createAWSRequest(operation: "Test", path: "/", httpMethod: "POST", input: request)
                }
            } catch {
                XCTFail(error.localizedDescription)
            }
        }
    }
    
    func testXMLRequest() {
        let client = AWSClient(
            region: .useast1,
            service:"Test",
            serviceProtocol: ServiceProtocol(type: .restxml),
            apiVersion: "1.0",
            eventLoopGroupProvider: .useAWSClientShared
        )
        let date = Date()
        let request = StandardRequest(item1: "item1", item2: 45, item3: 3.14, item4: TimeStamp(date), item5: [1,2,3,4,5])
        measure {
            do {
                for _ in 0..<1000 {
                    _ = try client.createAWSRequest(operation: "Test", path: "/", httpMethod: "POST", input: request)
                }
            } catch {
                XCTFail(error.localizedDescription)
            }
        }
    }
    
    func testXMLPayloadRequest() {
        let client = AWSClient(
            region: .useast1,
            service:"Test",
            serviceProtocol: ServiceProtocol(type: .restxml),
            apiVersion: "1.0",
            eventLoopGroupProvider: .useAWSClientShared
        )
        let date = Date()
        let request = PayloadRequest(payload: StandardRequest(item1: "item1", item2: 45, item3: 3.14, item4: TimeStamp(date), item5: [1,2,3,4,5]))
        measure {
            do {
                for _ in 0..<1000 {
                    _ = try client.createAWSRequest(operation: "Test", path: "/", httpMethod: "POST", input: request)
                }
            } catch {
                XCTFail(error.localizedDescription)
            }
        }
    }
    
    func testJSONRequest() {
        let client = AWSClient(
            region: .useast1,
            service:"Test",
            serviceProtocol: ServiceProtocol(type: .restjson),
            apiVersion: "1.0",
            eventLoopGroupProvider: .useAWSClientShared
        )
        let date = Date()
        let request = StandardRequest(item1: "item1", item2: 45, item3: 3.14, item4: TimeStamp(date), item5: [1,2,3,4,5])
        measure {
            do {
                for _ in 0..<1000 {
                    _ = try client.createAWSRequest(operation: "Test", path: "/", httpMethod: "POST", input: request)
                }
            } catch {
                XCTFail(error.localizedDescription)
            }
        }
    }
    
    func testJSONPayloadRequest() {
        let client = AWSClient(
            region: .useast1,
            service:"Test",
            serviceProtocol: ServiceProtocol(type: .restjson),
            apiVersion: "1.0",
            eventLoopGroupProvider: .useAWSClientShared
        )
        let date = Date()
        let request = PayloadRequest(payload: StandardRequest(item1: "item1", item2: 45, item3: 3.14, item4: TimeStamp(date), item5: [1,2,3,4,5]))
        measure {
            do {
                for _ in 0..<1000 {
                    _ = try client.createAWSRequest(operation: "Test", path: "/", httpMethod: "POST", input: request)
                }
            } catch {
                XCTFail(error.localizedDescription)
            }
        }
    }
    
    func testQueryRequest() {
        let client = AWSClient(
            region: .useast1,
            service:"Test",
            serviceProtocol: ServiceProtocol(type: .query),
            apiVersion: "1.0",
            eventLoopGroupProvider: .useAWSClientShared
        )
        let date = Date()
        let request = StandardRequest(item1: "item1", item2: 45, item3: 3.14, item4: TimeStamp(date), item5: [1,2,3,4,5])
        measure {
            do {
                for _ in 0..<1000 {
                    _ = try client.createAWSRequest(operation: "Test", path: "/", httpMethod: "POST", input: request)
                }
            } catch {
                XCTFail(error.localizedDescription)
            }
        }
    }
    
    func testUnsignedRequest() {
        let client = AWSClient(
            accessKeyId: "",
            secretAccessKey: "",
            region: .useast1,
            service:"Test",
            serviceProtocol: ServiceProtocol(type: .json),
            apiVersion: "1.0",
            eventLoopGroupProvider: .useAWSClientShared
        )
        let awsRequest = try! client.createAWSRequest(operation: "Test", path: "/", httpMethod: "GET")
        let signer = try! client.signer.wait()
        measure {
            for _ in 0..<1000 {
                _ = client.createHTTPRequest(awsRequest, signer: signer)
            }
        }
    }

    func testSignedURLRequest() {
        let client = AWSClient(
            accessKeyId: "MyAccessKeyId",
            secretAccessKey: "MySecretAccessKey",
            region: .useast1,
            service:"Test",
            serviceProtocol: ServiceProtocol(type: .json),
            apiVersion: "1.0",
            eventLoopGroupProvider: .useAWSClientShared
        )
        let awsRequest = try! client.createAWSRequest(operation: "Test", path: "/", httpMethod: "GET")
        let signer = try! client.signer.wait()
        measure {
            for _ in 0..<1000 {
                _ = client.createHTTPRequest(awsRequest, signer: signer)
            }
        }
    }

    func testSignedHeadersRequest() {
        let client = AWSClient(
            accessKeyId: "MyAccessKeyId",
            secretAccessKey: "MySecretAccessKey",
            region: .useast1,
            service:"Test",
            serviceProtocol: ServiceProtocol(type: .json),
            apiVersion: "1.0",
            eventLoopGroupProvider: .useAWSClientShared
        )
        let date = Date()
        let request = StandardRequest(item1: "item1", item2: 45, item3: 3.14, item4: TimeStamp(date), item5: [1,2,3,4,5])
        let awsRequest = try! client.createAWSRequest(operation: "Test", path: "/", httpMethod: "POST", input: request)
        let signer = try! client.signer.wait()
        measure {
            for _ in 0..<1000 {
                _ = client.createHTTPRequest(awsRequest, signer: signer)
            }
        }
    }
    
    func testValidateXMLResponse() {
        let client = AWSClient(
            region: .useast1,
            service:"Test",
            serviceProtocol: ServiceProtocol(type: .restxml),
            apiVersion: "1.0",
            eventLoopGroupProvider: .useAWSClientShared
        )
        var buffer = ByteBufferAllocator().buffer(capacity: 0)
        buffer.writeString("<Output><item1>Hello</item1><item2>5</item2><item3>3.141</item3><item4>2001-12-23T15:34:12.590Z</item4></Output>")
        let response = HTTPClient.Response(
<<<<<<< HEAD
            host: "localhost",
            status: .ok,
            headers: HTTPHeaders(),
            body: buffer
=======
            head: HTTPResponseHead(
                version: HTTPVersion(major: 1, minor: 1),
                status: HTTPResponseStatus(statusCode: 200)
            ),
            body: "<Output><item1>Hello</item1><item2>5</item2><item3>3.141</item3><item4>2001-12-23T15:34:12.590Z</item4><item5>3</item5><item5>6</item5><item5>325</item5></Output>".data(using: .utf8)!
>>>>>>> 1e4b3d84
        )
        measure {
            do {
                for _ in 0..<1000 {
                    let _: StandardRequest = try client.validate(operation: "Output", response: response)
                }
            } catch {
                XCTFail(error.localizedDescription)
            }
        }
    }
    
    func testValidateJSONResponse() {
        let client = AWSClient(
            region: .useast1,
            service:"Test",
            serviceProtocol: ServiceProtocol(type: .restjson),
            apiVersion: "1.0",
            eventLoopGroupProvider: .useAWSClientShared
        )
        var buffer = ByteBufferAllocator().buffer(capacity: 0)
        buffer.writeString("{\"item1\":\"Hello\", \"item2\":5, \"item3\":3.14, \"item4\":\"2001-12-23T15:34:12.590Z\"}")
        let response = HTTPClient.Response(
<<<<<<< HEAD
            host: "localhost",
            status: .ok,
            headers: HTTPHeaders(),
            body: buffer
=======
            head: HTTPResponseHead(
                version: HTTPVersion(major: 1, minor: 1),
                status: HTTPResponseStatus(statusCode: 200)
            ),
            body: """
                {"item1":"Hello", "item2":5, "item3":3.14, "item4":"2001-12-23T15:34:12.590Z", "item5": [1,56,3,7]}
                """.data(using: .utf8)!
>>>>>>> 1e4b3d84
        )
        measure {
            do {
                for _ in 0..<1000 {
                    let _: StandardRequest = try client.validate(operation: "Output", response: response)
                }
            } catch {
                XCTFail(error.localizedDescription)
            }
        }
    }

    static var allTests : [(String, (PerformanceTests) -> () throws -> Void)] {
        return [
            ("testHeaderRequest", testHeaderRequest),
            ("testXMLRequest", testXMLRequest),
            ("testXMLPayloadRequest", testXMLPayloadRequest),
            ("testJSONRequest", testJSONRequest),
            ("testJSONPayloadRequest", testJSONPayloadRequest),
            ("testQueryRequest", testQueryRequest),
            ("testUnsignedRequest", testUnsignedRequest),
            ("testSignedURLRequest", testSignedURLRequest),
            ("testSignedHeadersRequest", testSignedHeadersRequest),
            ("testValidateXMLResponse", testValidateXMLResponse),
            ("testValidateJSONResponse", testValidateJSONResponse),
        ]
    }
}<|MERGE_RESOLUTION|>--- conflicted
+++ resolved
@@ -66,7 +66,7 @@
 
 
 class PerformanceTests: XCTestCase {
-    
+
     func testHeaderRequest() {
         let client = AWSClient(
             region: .useast1,
@@ -87,7 +87,7 @@
             }
         }
     }
-    
+
     func testXMLRequest() {
         let client = AWSClient(
             region: .useast1,
@@ -108,7 +108,7 @@
             }
         }
     }
-    
+
     func testXMLPayloadRequest() {
         let client = AWSClient(
             region: .useast1,
@@ -129,7 +129,7 @@
             }
         }
     }
-    
+
     func testJSONRequest() {
         let client = AWSClient(
             region: .useast1,
@@ -150,7 +150,7 @@
             }
         }
     }
-    
+
     func testJSONPayloadRequest() {
         let client = AWSClient(
             region: .useast1,
@@ -171,7 +171,7 @@
             }
         }
     }
-    
+
     func testQueryRequest() {
         let client = AWSClient(
             region: .useast1,
@@ -192,7 +192,7 @@
             }
         }
     }
-    
+
     func testUnsignedRequest() {
         let client = AWSClient(
             accessKeyId: "",
@@ -251,7 +251,7 @@
             }
         }
     }
-    
+
     func testValidateXMLResponse() {
         let client = AWSClient(
             region: .useast1,
@@ -261,20 +261,12 @@
             eventLoopGroupProvider: .useAWSClientShared
         )
         var buffer = ByteBufferAllocator().buffer(capacity: 0)
-        buffer.writeString("<Output><item1>Hello</item1><item2>5</item2><item3>3.141</item3><item4>2001-12-23T15:34:12.590Z</item4></Output>")
+        buffer.writeString("<Output><item1>Hello</item1><item2>5</item2><item3>3.141</item3><item4>2001-12-23T15:34:12.590Z</item4><item5>3</item5><item5>6</item5><item5>325</item5></Output>")
         let response = HTTPClient.Response(
-<<<<<<< HEAD
             host: "localhost",
             status: .ok,
             headers: HTTPHeaders(),
             body: buffer
-=======
-            head: HTTPResponseHead(
-                version: HTTPVersion(major: 1, minor: 1),
-                status: HTTPResponseStatus(statusCode: 200)
-            ),
-            body: "<Output><item1>Hello</item1><item2>5</item2><item3>3.141</item3><item4>2001-12-23T15:34:12.590Z</item4><item5>3</item5><item5>6</item5><item5>325</item5></Output>".data(using: .utf8)!
->>>>>>> 1e4b3d84
         )
         measure {
             do {
@@ -286,7 +278,7 @@
             }
         }
     }
-    
+
     func testValidateJSONResponse() {
         let client = AWSClient(
             region: .useast1,
@@ -296,22 +288,12 @@
             eventLoopGroupProvider: .useAWSClientShared
         )
         var buffer = ByteBufferAllocator().buffer(capacity: 0)
-        buffer.writeString("{\"item1\":\"Hello\", \"item2\":5, \"item3\":3.14, \"item4\":\"2001-12-23T15:34:12.590Z\"}")
+        buffer.writeString("{\"item1\":\"Hello\", \"item2\":5, \"item3\":3.14, \"item4\":\"2001-12-23T15:34:12.590Z\", \"item5\": [1,56,3,7]}")
         let response = HTTPClient.Response(
-<<<<<<< HEAD
             host: "localhost",
             status: .ok,
             headers: HTTPHeaders(),
             body: buffer
-=======
-            head: HTTPResponseHead(
-                version: HTTPVersion(major: 1, minor: 1),
-                status: HTTPResponseStatus(statusCode: 200)
-            ),
-            body: """
-                {"item1":"Hello", "item2":5, "item3":3.14, "item4":"2001-12-23T15:34:12.590Z", "item5": [1,56,3,7]}
-                """.data(using: .utf8)!
->>>>>>> 1e4b3d84
         )
         measure {
             do {
